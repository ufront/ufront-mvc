package ufront.web.session;

import haxe.io.Path;
import sys.FileSystem;
import sys.io.File;
import ufront.web.context.HttpContext;
import ufront.web.HttpCookie;
import ufront.web.session.IHttpSessionState;
import thx.error.NotImplemented;
import haxe.ds.StringMap;
import haxe.Serializer;
import haxe.Unserializer;
import thx.error.NullArgument;
using StringTools;

/**
	A session implementation using flat files.

	Files are saved to the folder `savePath`, with one file per session.  The folder must be writeable by the web server.

	Each session has a unique ID, which is randomly generated and used as the file.

	The contents of the file are a serialized StringMap representing the current session.  The serialization is done using `haxe.Serializer` and `haxe.Unserializer`.

	The session ID is sent to the client as a Cookie.  When reading the SessionID, Cookies are checked first, followed by GET/POST parameters.

	When searching the parameters or cookies for the Session ID, the name to search for is defined by the `sessionName` property.
**/
class FileSession implements IHttpSessionStateSync
{
	// Statics

	/**
		Create a new FileSession (using the appropriate platform implementation) at the given path.
	
		@param context - the HttpContext to use for the current session, with access to a `HttpRequest` and `HttpResponse`
		@param savePath - relative path to directory where sessions will be saved.
		@param sessionName - the name of the variable to store the sessionID in.
		@param expire - the number of seconds the session should last.  Default is 0.  If the value is 0 the session does not have an expiry time.
	**/
	public static function create( context:HttpContext, savePath:String, sessionName:String, ?expire:Int=0 ) : IHttpSessionState {
		#if (php || neko)
			return new FileSession( context, savePath, sessionName, expire );
		#else
			return throw new NotImplemented();
		#end
	}

	/**
		The default session name to use if none is provided.

		The default value is "UfrontSessionID".  You can change this static value to set a new default.
	**/
	public static var defaultSessionName:String = "UfrontSessionID";

	/**
		The default savePath.

		The default value is "sessions/".  You can change this static value to set a new default.
	**/
	public static var defaultSavePath:String = "sessions/";

	/**
		The default expiry value.

		By default this is 0.  You can change this static value to set a new default.
	**/
	public static var defaultExpiry:Int = 0;

	// Private variables 

	var context:HttpContext;
	var started:Bool;
	var commitFlag:Bool;
	var closeFlag:Bool;
	var regenerateFlag:Bool;
	var expiryFlag:Bool;
	var sessionID:String;
	var oldSessionID:Null<String>;
	var sessionData:StringMap<Dynamic>;

	// Public members

	/**
		Construct a new session object.

		This does not create the session file or commit any data, rather, it sets up the object so that read or writes can then happen.

		Data is read during `init` and written during `commit`.

		A new session object should be created for each request, and it will then associate itself with the correct session file for the given user.
	**/
	public function new( context:HttpContext, ?savePath:String, ?sessionName:String, ?expire:Null<Int> ) {
		NullArgument.throwIfNull( context );
		this.context = context;
		this.sessionName = (sessionName!=null) ? sessionName : defaultSessionName;
		this.expiry = (expiry!=null && expiry>0) ? expiry : defaultExpiry;
		
		// sanitise and set the savePath
		if (savePath==null) savePath = defaultSavePath;
		savePath = Path.addTrailingSlash( savePath );
		if (!savePath.startsWith("/")) savePath = context.contentDirectory + savePath;
		this.savePath = savePath;

		started = false;
		commitFlag = false;
		closeFlag = false;
		regenerateFlag = false;
		expiryFlag = false;
		sessionData = null;
		sessionID = null;
		oldSessionID = null;
	}

	/**
		The variable name to reference the session ID.

		This will be the name set in the Cookie sent to the client, or the name to search for in the parameters or cookies.

		This can only be set in the constructor.
	**/
	public var sessionName(default,null):String;

	/**
		The lifetime/expiry of the cookie, in seconds.  A value of 0 represents expiry when the browser window is closed.

		This can only be set in the constructor.
	**/
	public var expiry(default,null):Int;

	/**
		The save path for the session files.

		This should be absolute, or relative to the `HttpContext.contentDirectory`

		Relative paths should not have a leading slash.
		If a trailing slash is not included, it will be added.
	**/
	public var savePath(default,null):String;

	/**
		Set the number of seconds the session should last

		Note in this implementation only the cookie expiry is affected - the user could manually override this or send the session variable in the request parameters, and the session would still work.
	**/
	public function setExpiry( e:Int ) {
		expiry = e;
	}

	/**
		Initiate the session.

		This will check for an existing session ID.  If one exists, it will read and unserialize the session data from that session's file.

		If a session does not exist, one will be created.

		This is called before any other operations which require access to the current session.
	**/
	public function init():Void {
		if (!started) {

<<<<<<< HEAD
			if ( !FileSystem.exists(savePath) ) throw 'Neko session savepath not found: ' + savePath;
=======
			if(!FileSystem.exists(savePath.substr(0, -1))) throw 'Neko session savepath not found: ' + savePath;
>>>>>>> 38b6a8cc

			var id = getID();

			var file : String;
			var fileData : String;

			// Try to restore an existing session
			if ( id!=null ) {
				testValidId( id );
				file = getSessionFilePath( id );
				if ( !FileSystem.exists(file) ) {
					id = null;
				}
				else {
					fileData = try File.getContent( file ) catch ( e:Dynamic ) null;
					if ( fileData!=null ) {
						try 
							sessionData = cast( Unserializer.run(fileData), StringMap<Dynamic> )
						catch ( e:Dynamic ) 
							fileData = null; // invalid data
					}
					if ( fileData==null ) {
						// delete file and start new session
						id = null;
						try FileSystem.deleteFile( file ) catch( e:Dynamic ) {}; 
					}
				}
			}

			// No session existed, or it was invalid - start a new one
			if( id==null ) {
				sessionData = new StringMap<Dynamic>();
				started = true;

				do {
					id = generateSessionID();
					file = savePath + id + ".sess";
				} while( FileSystem.exists(file) );
				
				// Create the file so no one else takes it
				File.saveContent( file, "" );

				var expire = ( expiry==0 ) ? null : DateTools.delta( Date.now(), 1000.0*expiry );
				var path = '/'; // TODO: Set cookie path to application path, right now it's global.
				var domain = null; 
				var secure = false;

				var sessionCookie = new HttpCookie( sessionName, id, expire, domain, path, secure );
				context.response.setCookie( sessionCookie );

				commit();
			}

			sessionID = id;
			started = true;
		}
	}

	/**
		Commit if required.

		Throws a String if the commit failed (usually because of no permission to write to disk)
	**/
	public function commit():Void {
		if ( commitFlag ) {
			init();
			try {
				var filePath = getSessionFilePath(sessionID);
				var content = Serializer.run(sessionData);
				File.saveContent(filePath, content);
			}
			catch( e:Dynamic ) {
				throw 'Unable to save session: $e';
			}
		}
		if ( closeFlag ) {
			throw "NotImplemented: close the session, delete the file, expire the cookie";
		}
		if ( regenerateFlag ) {
			throw "NotImplemented: use regenerated ID to rename file and update cookie";
		}
		if ( expiryFlag ) {
			throw "NotImplemented: change expiry on cookie";
		}
	}

	/**
		Retrieve an item from the session data
	**/
	public inline function get( name:String ):Dynamic {
		init();
		return sessionData.get( name );
	}

	/**
		Set an item in the session data.

		Note this will not commit the value to a file until dispose() is called (generally at the end of a request)
	**/
	public inline function set( name:String, value:Dynamic ):Void {
		init();
		sessionData.set( name, value );
		commitFlag = true;
	}

	/**
		Check if a session has the specified item.
	**/
	public inline function exists( name:String ):Bool {
		if ( !isActive() ) return false;
		init();
		return sessionData.exists( name );
	}

	/**
		Remove an item from the session
	**/
	public inline function remove( name:String ):Void {
		init();
		sessionData.remove(name);
		commitFlag = true;
	}

	/**
		Empty all items from the current session data without closing the session
	**/
	public inline function clear():Void {
		init();
		sessionData = new StringMap<Dynamic>();
		commitFlag = true;
	}

	/**
		Regenerate the ID for this session, renaming the file on the server and sending a new session to the 
	**/
	public function regenerateID() {
		init();
		oldSessionID = sessionID;
		sessionID = generateSessionID();
		regenerateFlag = true;
		return sessionID;
	}
	
	/**
		Whether or not the current session is active.

		This is determined by if a sessionID exists, which will happen if init() has been called or if a SessionID was provided in the request context (via Cookie or GET/POST parameter etc)
	**/
	public inline function isActive():Bool {
		return getID()!=null;
	}
	
	/**
		Return the current ID
	**/
	public inline function getID():String {
		if ( sessionID==null ) sessionID = context.request.cookies[sessionName];
		if ( sessionID==null ) sessionID = context.request.params[sessionName];
		return sessionID;
	}

	/**
		Close the session.

		The sessionData and sessionID will be set to null, and the session will be flagged for deletion (when `commit` is called)
	**/
	public function close():Void {
		init();
		sessionData = null;
		sessionID = null;
		closeFlag = true;
		commitFlag = true;
	}

	// Private methods 
	
	inline function getSessionFilePath( id:String ) {
		return '$savePath$id.sess';
	}
	
	inline function generateSessionID() {
		return Random.string(40);
	}

	static var validID = ~/^[a-zA-Z0-9]+$/;
	static inline function testValidId( id:String ):Void {
		if( id!=null )
			if(!validID.match(id)) 
				throw "Invalid session ID.";
	}
}
<|MERGE_RESOLUTION|>--- conflicted
+++ resolved
@@ -1,357 +1,353 @@
-package ufront.web.session;
-
-import haxe.io.Path;
-import sys.FileSystem;
-import sys.io.File;
-import ufront.web.context.HttpContext;
-import ufront.web.HttpCookie;
-import ufront.web.session.IHttpSessionState;
-import thx.error.NotImplemented;
-import haxe.ds.StringMap;
-import haxe.Serializer;
-import haxe.Unserializer;
-import thx.error.NullArgument;
-using StringTools;
-
-/**
-	A session implementation using flat files.
-
-	Files are saved to the folder `savePath`, with one file per session.  The folder must be writeable by the web server.
-
-	Each session has a unique ID, which is randomly generated and used as the file.
-
-	The contents of the file are a serialized StringMap representing the current session.  The serialization is done using `haxe.Serializer` and `haxe.Unserializer`.
-
-	The session ID is sent to the client as a Cookie.  When reading the SessionID, Cookies are checked first, followed by GET/POST parameters.
-
-	When searching the parameters or cookies for the Session ID, the name to search for is defined by the `sessionName` property.
-**/
-class FileSession implements IHttpSessionStateSync
-{
-	// Statics
-
-	/**
-		Create a new FileSession (using the appropriate platform implementation) at the given path.
-	
-		@param context - the HttpContext to use for the current session, with access to a `HttpRequest` and `HttpResponse`
-		@param savePath - relative path to directory where sessions will be saved.
-		@param sessionName - the name of the variable to store the sessionID in.
-		@param expire - the number of seconds the session should last.  Default is 0.  If the value is 0 the session does not have an expiry time.
-	**/
-	public static function create( context:HttpContext, savePath:String, sessionName:String, ?expire:Int=0 ) : IHttpSessionState {
-		#if (php || neko)
-			return new FileSession( context, savePath, sessionName, expire );
-		#else
-			return throw new NotImplemented();
-		#end
-	}
-
-	/**
-		The default session name to use if none is provided.
-
-		The default value is "UfrontSessionID".  You can change this static value to set a new default.
-	**/
-	public static var defaultSessionName:String = "UfrontSessionID";
-
-	/**
-		The default savePath.
-
-		The default value is "sessions/".  You can change this static value to set a new default.
-	**/
-	public static var defaultSavePath:String = "sessions/";
-
-	/**
-		The default expiry value.
-
-		By default this is 0.  You can change this static value to set a new default.
-	**/
-	public static var defaultExpiry:Int = 0;
-
-	// Private variables 
-
-	var context:HttpContext;
-	var started:Bool;
-	var commitFlag:Bool;
-	var closeFlag:Bool;
-	var regenerateFlag:Bool;
-	var expiryFlag:Bool;
-	var sessionID:String;
-	var oldSessionID:Null<String>;
-	var sessionData:StringMap<Dynamic>;
-
-	// Public members
-
-	/**
-		Construct a new session object.
-
-		This does not create the session file or commit any data, rather, it sets up the object so that read or writes can then happen.
-
-		Data is read during `init` and written during `commit`.
-
-		A new session object should be created for each request, and it will then associate itself with the correct session file for the given user.
-	**/
-	public function new( context:HttpContext, ?savePath:String, ?sessionName:String, ?expire:Null<Int> ) {
-		NullArgument.throwIfNull( context );
-		this.context = context;
-		this.sessionName = (sessionName!=null) ? sessionName : defaultSessionName;
-		this.expiry = (expiry!=null && expiry>0) ? expiry : defaultExpiry;
-		
-		// sanitise and set the savePath
-		if (savePath==null) savePath = defaultSavePath;
-		savePath = Path.addTrailingSlash( savePath );
-		if (!savePath.startsWith("/")) savePath = context.contentDirectory + savePath;
-		this.savePath = savePath;
-
-		started = false;
-		commitFlag = false;
-		closeFlag = false;
-		regenerateFlag = false;
-		expiryFlag = false;
-		sessionData = null;
-		sessionID = null;
-		oldSessionID = null;
-	}
-
-	/**
-		The variable name to reference the session ID.
-
-		This will be the name set in the Cookie sent to the client, or the name to search for in the parameters or cookies.
-
-		This can only be set in the constructor.
-	**/
-	public var sessionName(default,null):String;
-
-	/**
-		The lifetime/expiry of the cookie, in seconds.  A value of 0 represents expiry when the browser window is closed.
-
-		This can only be set in the constructor.
-	**/
-	public var expiry(default,null):Int;
-
-	/**
-		The save path for the session files.
-
-		This should be absolute, or relative to the `HttpContext.contentDirectory`
-
-		Relative paths should not have a leading slash.
-		If a trailing slash is not included, it will be added.
-	**/
-	public var savePath(default,null):String;
-
-	/**
-		Set the number of seconds the session should last
-
-		Note in this implementation only the cookie expiry is affected - the user could manually override this or send the session variable in the request parameters, and the session would still work.
-	**/
-	public function setExpiry( e:Int ) {
-		expiry = e;
-	}
-
-	/**
-		Initiate the session.
-
-		This will check for an existing session ID.  If one exists, it will read and unserialize the session data from that session's file.
-
-		If a session does not exist, one will be created.
-
-		This is called before any other operations which require access to the current session.
-	**/
-	public function init():Void {
-		if (!started) {
-
-<<<<<<< HEAD
-			if ( !FileSystem.exists(savePath) ) throw 'Neko session savepath not found: ' + savePath;
-=======
-			if(!FileSystem.exists(savePath.substr(0, -1))) throw 'Neko session savepath not found: ' + savePath;
->>>>>>> 38b6a8cc
-
-			var id = getID();
-
-			var file : String;
-			var fileData : String;
-
-			// Try to restore an existing session
-			if ( id!=null ) {
-				testValidId( id );
-				file = getSessionFilePath( id );
-				if ( !FileSystem.exists(file) ) {
-					id = null;
-				}
-				else {
-					fileData = try File.getContent( file ) catch ( e:Dynamic ) null;
-					if ( fileData!=null ) {
-						try 
-							sessionData = cast( Unserializer.run(fileData), StringMap<Dynamic> )
-						catch ( e:Dynamic ) 
-							fileData = null; // invalid data
-					}
-					if ( fileData==null ) {
-						// delete file and start new session
-						id = null;
-						try FileSystem.deleteFile( file ) catch( e:Dynamic ) {}; 
-					}
-				}
-			}
-
-			// No session existed, or it was invalid - start a new one
-			if( id==null ) {
-				sessionData = new StringMap<Dynamic>();
-				started = true;
-
-				do {
-					id = generateSessionID();
-					file = savePath + id + ".sess";
-				} while( FileSystem.exists(file) );
-				
-				// Create the file so no one else takes it
-				File.saveContent( file, "" );
-
-				var expire = ( expiry==0 ) ? null : DateTools.delta( Date.now(), 1000.0*expiry );
-				var path = '/'; // TODO: Set cookie path to application path, right now it's global.
-				var domain = null; 
-				var secure = false;
-
-				var sessionCookie = new HttpCookie( sessionName, id, expire, domain, path, secure );
-				context.response.setCookie( sessionCookie );
-
-				commit();
-			}
-
-			sessionID = id;
-			started = true;
-		}
-	}
-
-	/**
-		Commit if required.
-
-		Throws a String if the commit failed (usually because of no permission to write to disk)
-	**/
-	public function commit():Void {
-		if ( commitFlag ) {
-			init();
-			try {
-				var filePath = getSessionFilePath(sessionID);
-				var content = Serializer.run(sessionData);
-				File.saveContent(filePath, content);
-			}
-			catch( e:Dynamic ) {
-				throw 'Unable to save session: $e';
-			}
-		}
-		if ( closeFlag ) {
-			throw "NotImplemented: close the session, delete the file, expire the cookie";
-		}
-		if ( regenerateFlag ) {
-			throw "NotImplemented: use regenerated ID to rename file and update cookie";
-		}
-		if ( expiryFlag ) {
-			throw "NotImplemented: change expiry on cookie";
-		}
-	}
-
-	/**
-		Retrieve an item from the session data
-	**/
-	public inline function get( name:String ):Dynamic {
-		init();
-		return sessionData.get( name );
-	}
-
-	/**
-		Set an item in the session data.
-
-		Note this will not commit the value to a file until dispose() is called (generally at the end of a request)
-	**/
-	public inline function set( name:String, value:Dynamic ):Void {
-		init();
-		sessionData.set( name, value );
-		commitFlag = true;
-	}
-
-	/**
-		Check if a session has the specified item.
-	**/
-	public inline function exists( name:String ):Bool {
-		if ( !isActive() ) return false;
-		init();
-		return sessionData.exists( name );
-	}
-
-	/**
-		Remove an item from the session
-	**/
-	public inline function remove( name:String ):Void {
-		init();
-		sessionData.remove(name);
-		commitFlag = true;
-	}
-
-	/**
-		Empty all items from the current session data without closing the session
-	**/
-	public inline function clear():Void {
-		init();
-		sessionData = new StringMap<Dynamic>();
-		commitFlag = true;
-	}
-
-	/**
-		Regenerate the ID for this session, renaming the file on the server and sending a new session to the 
-	**/
-	public function regenerateID() {
-		init();
-		oldSessionID = sessionID;
-		sessionID = generateSessionID();
-		regenerateFlag = true;
-		return sessionID;
-	}
-	
-	/**
-		Whether or not the current session is active.
-
-		This is determined by if a sessionID exists, which will happen if init() has been called or if a SessionID was provided in the request context (via Cookie or GET/POST parameter etc)
-	**/
-	public inline function isActive():Bool {
-		return getID()!=null;
-	}
-	
-	/**
-		Return the current ID
-	**/
-	public inline function getID():String {
-		if ( sessionID==null ) sessionID = context.request.cookies[sessionName];
-		if ( sessionID==null ) sessionID = context.request.params[sessionName];
-		return sessionID;
-	}
-
-	/**
-		Close the session.
-
-		The sessionData and sessionID will be set to null, and the session will be flagged for deletion (when `commit` is called)
-	**/
-	public function close():Void {
-		init();
-		sessionData = null;
-		sessionID = null;
-		closeFlag = true;
-		commitFlag = true;
-	}
-
-	// Private methods 
-	
-	inline function getSessionFilePath( id:String ) {
-		return '$savePath$id.sess';
-	}
-	
-	inline function generateSessionID() {
-		return Random.string(40);
-	}
-
-	static var validID = ~/^[a-zA-Z0-9]+$/;
-	static inline function testValidId( id:String ):Void {
-		if( id!=null )
-			if(!validID.match(id)) 
-				throw "Invalid session ID.";
-	}
-}
+package ufront.web.session;
+
+import haxe.io.Path;
+import sys.FileSystem;
+import sys.io.File;
+import ufront.web.context.HttpContext;
+import ufront.web.HttpCookie;
+import ufront.web.session.IHttpSessionState;
+import thx.error.NotImplemented;
+import haxe.ds.StringMap;
+import haxe.Serializer;
+import haxe.Unserializer;
+import thx.error.NullArgument;
+using StringTools;
+
+/**
+	A session implementation using flat files.
+
+	Files are saved to the folder `savePath`, with one file per session.  The folder must be writeable by the web server.
+
+	Each session has a unique ID, which is randomly generated and used as the file.
+
+	The contents of the file are a serialized StringMap representing the current session.  The serialization is done using `haxe.Serializer` and `haxe.Unserializer`.
+
+	The session ID is sent to the client as a Cookie.  When reading the SessionID, Cookies are checked first, followed by GET/POST parameters.
+
+	When searching the parameters or cookies for the Session ID, the name to search for is defined by the `sessionName` property.
+**/
+class FileSession implements IHttpSessionStateSync
+{
+	// Statics
+
+	/**
+		Create a new FileSession (using the appropriate platform implementation) at the given path.
+	
+		@param context - the HttpContext to use for the current session, with access to a `HttpRequest` and `HttpResponse`
+		@param savePath - relative path to directory where sessions will be saved.
+		@param sessionName - the name of the variable to store the sessionID in.
+		@param expire - the number of seconds the session should last.  Default is 0.  If the value is 0 the session does not have an expiry time.
+	**/
+	public static function create( context:HttpContext, savePath:String, sessionName:String, ?expire:Int=0 ) : IHttpSessionState {
+		#if (php || neko)
+			return new FileSession( context, savePath, sessionName, expire );
+		#else
+			return throw new NotImplemented();
+		#end
+	}
+
+	/**
+		The default session name to use if none is provided.
+
+		The default value is "UfrontSessionID".  You can change this static value to set a new default.
+	**/
+	public static var defaultSessionName:String = "UfrontSessionID";
+
+	/**
+		The default savePath.
+
+		The default value is "sessions/".  You can change this static value to set a new default.
+	**/
+	public static var defaultSavePath:String = "sessions/";
+
+	/**
+		The default expiry value.
+
+		By default this is 0.  You can change this static value to set a new default.
+	**/
+	public static var defaultExpiry:Int = 0;
+
+	// Private variables 
+
+	var context:HttpContext;
+	var started:Bool;
+	var commitFlag:Bool;
+	var closeFlag:Bool;
+	var regenerateFlag:Bool;
+	var expiryFlag:Bool;
+	var sessionID:String;
+	var oldSessionID:Null<String>;
+	var sessionData:StringMap<Dynamic>;
+
+	// Public members
+
+	/**
+		Construct a new session object.
+
+		This does not create the session file or commit any data, rather, it sets up the object so that read or writes can then happen.
+
+		Data is read during `init` and written during `commit`.
+
+		A new session object should be created for each request, and it will then associate itself with the correct session file for the given user.
+	**/
+	public function new( context:HttpContext, ?savePath:String, ?sessionName:String, ?expire:Null<Int> ) {
+		NullArgument.throwIfNull( context );
+		this.context = context;
+		this.sessionName = (sessionName!=null) ? sessionName : defaultSessionName;
+		this.expiry = (expiry!=null && expiry>0) ? expiry : defaultExpiry;
+		
+		// sanitise and set the savePath
+		if (savePath==null) savePath = defaultSavePath;
+		savePath = Path.addTrailingSlash( savePath );
+		if (!savePath.startsWith("/")) savePath = context.contentDirectory + savePath;
+		this.savePath = savePath;
+
+		started = false;
+		commitFlag = false;
+		closeFlag = false;
+		regenerateFlag = false;
+		expiryFlag = false;
+		sessionData = null;
+		sessionID = null;
+		oldSessionID = null;
+	}
+
+	/**
+		The variable name to reference the session ID.
+
+		This will be the name set in the Cookie sent to the client, or the name to search for in the parameters or cookies.
+
+		This can only be set in the constructor.
+	**/
+	public var sessionName(default,null):String;
+
+	/**
+		The lifetime/expiry of the cookie, in seconds.  A value of 0 represents expiry when the browser window is closed.
+
+		This can only be set in the constructor.
+	**/
+	public var expiry(default,null):Int;
+
+	/**
+		The save path for the session files.
+
+		This should be absolute, or relative to the `HttpContext.contentDirectory`
+
+		Relative paths should not have a leading slash.
+		If a trailing slash is not included, it will be added.
+	**/
+	public var savePath(default,null):String;
+
+	/**
+		Set the number of seconds the session should last
+
+		Note in this implementation only the cookie expiry is affected - the user could manually override this or send the session variable in the request parameters, and the session would still work.
+	**/
+	public function setExpiry( e:Int ) {
+		expiry = e;
+	}
+
+	/**
+		Initiate the session.
+
+		This will check for an existing session ID.  If one exists, it will read and unserialize the session data from that session's file.
+
+		If a session does not exist, one will be created.
+
+		This is called before any other operations which require access to the current session.
+	**/
+	public function init():Void {
+		if (!started) {
+
+			if( !FileSystem.exists(savePath.substr(0, -1)) ) throw 'Neko session savepath not found: ' + savePath;
+
+			var id = getID();
+
+			var file : String;
+			var fileData : String;
+
+			// Try to restore an existing session
+			if ( id!=null ) {
+				testValidId( id );
+				file = getSessionFilePath( id );
+				if ( !FileSystem.exists(file) ) {
+					id = null;
+				}
+				else {
+					fileData = try File.getContent( file ) catch ( e:Dynamic ) null;
+					if ( fileData!=null ) {
+						try 
+							sessionData = cast( Unserializer.run(fileData), StringMap<Dynamic> )
+						catch ( e:Dynamic ) 
+							fileData = null; // invalid data
+					}
+					if ( fileData==null ) {
+						// delete file and start new session
+						id = null;
+						try FileSystem.deleteFile( file ) catch( e:Dynamic ) {}; 
+					}
+				}
+			}
+
+			// No session existed, or it was invalid - start a new one
+			if( id==null ) {
+				sessionData = new StringMap<Dynamic>();
+				started = true;
+
+				do {
+					id = generateSessionID();
+					file = savePath + id + ".sess";
+				} while( FileSystem.exists(file) );
+				
+				// Create the file so no one else takes it
+				File.saveContent( file, "" );
+
+				var expire = ( expiry==0 ) ? null : DateTools.delta( Date.now(), 1000.0*expiry );
+				var path = '/'; // TODO: Set cookie path to application path, right now it's global.
+				var domain = null; 
+				var secure = false;
+
+				var sessionCookie = new HttpCookie( sessionName, id, expire, domain, path, secure );
+				context.response.setCookie( sessionCookie );
+
+				commit();
+			}
+
+			sessionID = id;
+			started = true;
+		}
+	}
+
+	/**
+		Commit if required.
+
+		Throws a String if the commit failed (usually because of no permission to write to disk)
+	**/
+	public function commit():Void {
+		if ( commitFlag ) {
+			init();
+			try {
+				var filePath = getSessionFilePath(sessionID);
+				var content = Serializer.run(sessionData);
+				File.saveContent(filePath, content);
+			}
+			catch( e:Dynamic ) {
+				throw 'Unable to save session: $e';
+			}
+		}
+		if ( closeFlag ) {
+			throw "NotImplemented: close the session, delete the file, expire the cookie";
+		}
+		if ( regenerateFlag ) {
+			throw "NotImplemented: use regenerated ID to rename file and update cookie";
+		}
+		if ( expiryFlag ) {
+			throw "NotImplemented: change expiry on cookie";
+		}
+	}
+
+	/**
+		Retrieve an item from the session data
+	**/
+	public inline function get( name:String ):Dynamic {
+		init();
+		return sessionData.get( name );
+	}
+
+	/**
+		Set an item in the session data.
+
+		Note this will not commit the value to a file until dispose() is called (generally at the end of a request)
+	**/
+	public inline function set( name:String, value:Dynamic ):Void {
+		init();
+		sessionData.set( name, value );
+		commitFlag = true;
+	}
+
+	/**
+		Check if a session has the specified item.
+	**/
+	public inline function exists( name:String ):Bool {
+		if ( !isActive() ) return false;
+		init();
+		return sessionData.exists( name );
+	}
+
+	/**
+		Remove an item from the session
+	**/
+	public inline function remove( name:String ):Void {
+		init();
+		sessionData.remove(name);
+		commitFlag = true;
+	}
+
+	/**
+		Empty all items from the current session data without closing the session
+	**/
+	public inline function clear():Void {
+		init();
+		sessionData = new StringMap<Dynamic>();
+		commitFlag = true;
+	}
+
+	/**
+		Regenerate the ID for this session, renaming the file on the server and sending a new session to the 
+	**/
+	public function regenerateID() {
+		init();
+		oldSessionID = sessionID;
+		sessionID = generateSessionID();
+		regenerateFlag = true;
+		return sessionID;
+	}
+	
+	/**
+		Whether or not the current session is active.
+
+		This is determined by if a sessionID exists, which will happen if init() has been called or if a SessionID was provided in the request context (via Cookie or GET/POST parameter etc)
+	**/
+	public inline function isActive():Bool {
+		return getID()!=null;
+	}
+	
+	/**
+		Return the current ID
+	**/
+	public inline function getID():String {
+		if ( sessionID==null ) sessionID = context.request.cookies[sessionName];
+		if ( sessionID==null ) sessionID = context.request.params[sessionName];
+		return sessionID;
+	}
+
+	/**
+		Close the session.
+
+		The sessionData and sessionID will be set to null, and the session will be flagged for deletion (when `commit` is called)
+	**/
+	public function close():Void {
+		init();
+		sessionData = null;
+		sessionID = null;
+		closeFlag = true;
+		commitFlag = true;
+	}
+
+	// Private methods 
+	
+	inline function getSessionFilePath( id:String ) {
+		return '$savePath$id.sess';
+	}
+	
+	inline function generateSessionID() {
+		return Random.string(40);
+	}
+
+	static var validID = ~/^[a-zA-Z0-9]+$/;
+	static inline function testValidId( id:String ):Void {
+		if( id!=null )
+			if(!validID.match(id)) 
+				throw "Invalid session ID.";
+	}
+}