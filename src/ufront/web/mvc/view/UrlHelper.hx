package ufront.web.mvc.view;             
import thx.error.Error;
import thx.error.NullArgument;
<<<<<<< HEAD
import thx.util.UDynamicT;
import ufront.web.mvc.IViewHelper;
=======
>>>>>>> 4612212d
import ufront.web.routing.RequestContext;
import ufront.web.routing.Route;
import thx.util.UDynamicT;
using thx.type.UType;
import thx.collections.UHash;
using thx.collections.UHash;

class UrlHelper implements IViewHelper
{   
    public var name(default, null) : String; 
	public var requestContext(default, null) : RequestContext;
	public var inst(default, null) : UrlHelperInst;
	public function new(name = "Url", requestContext : RequestContext)
	{
		this.name = name;
		this.requestContext = requestContext;   
		this.inst = new UrlHelperInst(requestContext);
	}
    
	public function register(data : Hash<Dynamic>)
	{
		data.set(name, inst);
	}
}

class UrlHelperInst
{
	var __req : RequestContext;
	public function new(requestContext : RequestContext)
	{
		__req = requestContext;   
	}
	
	public function base(?uri : String)
	{                                 
		if(null == uri)
			uri = "/";
		return __req.httpContext.generateUri(uri);
	}
	                        
	public function current(?params : Dynamic) 
	{                                    
		var url = __req.httpContext.getRequestUri();  
		if(null != params)
		{       
			var qs = [];
			for(field in Reflect.fields(params))
			{   
				var value = Reflect.field(params, field);
				qs.push(field + "=" + encode(value));
			}                                                                              
			if(qs.length > 0)
				url += (url.indexOf("?") >= 0 ? "&" : "?") + qs.join("&");
		}
		return __req.httpContext.generateUri(url);
	}
	
	public function encode(s : String)
	{
		return StringTools.urlEncode(s);
	}               

	public function route(?data : Dynamic)
	{
		var hash = null;
		if(null == data)
			hash = new Hash();
		else if (Std.is(data, Hash))
			hash = UHash.clone(data);
		else
			hash = UDynamicT.toHash(data);
		
		if (null == hash.get("controller"))
		{
			var route = __req.routeData.route.as(Route);
			if (null == route)
				throw new Error("unable to find a suitable route for {0}", Std.string(hash));
			hash.set("controller", route.defaults.get("controller"));
			NullArgument.throwIfNull(hash.get("controller"), "controller");
		}
		
		for(route in __req.routeData.route.routes.iterator())
		{                  
			var url = route.getPath(__req.httpContext, hash.clone());
			if(null != url)
				return url;
		}
		throw new Error("unable to find a suitable route for {0}", Std.string(hash));
	}
}<|MERGE_RESOLUTION|>--- conflicted
+++ resolved
@@ -1,11 +1,7 @@
 package ufront.web.mvc.view;             
 import thx.error.Error;
 import thx.error.NullArgument;
-<<<<<<< HEAD
-import thx.util.UDynamicT;
 import ufront.web.mvc.IViewHelper;
-=======
->>>>>>> 4612212d
 import ufront.web.routing.RequestContext;
 import ufront.web.routing.Route;
 import thx.util.UDynamicT;
